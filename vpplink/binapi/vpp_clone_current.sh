#!/bin/bash
VPP_COMMIT=86f1232dd

if [ ! -d $1/.git ]; then
	rm -rf $1
	git clone "https://gerrit.fd.io/r/vpp" $1
	cd $1
	git reset --hard ${VPP_COMMIT}
else
	cd $1
	git fetch "https://gerrit.fd.io/r/vpp" && git reset --hard ${VPP_COMMIT}
fi

git fetch "https://gerrit.fd.io/r/vpp" refs/changes/86/29386/9 && git cherry-pick FETCH_HEAD # 29386: virtio: DRAFT: multi tx support | https://gerrit.fd.io/r/c/vpp/+/29386

# ------------- Cnat patches -------------
git fetch "https://gerrit.fd.io/r/vpp" refs/changes/55/29955/4 && git cherry-pick FETCH_HEAD # 29955: cnat: Fix throttle hash & cleanup | https://gerrit.fd.io/r/c/vpp/+/29955
git fetch "https://gerrit.fd.io/r/vpp" refs/changes/73/30273/2 && git cherry-pick FETCH_HEAD # 30273: cnat: Fix session with deleted tr | https://gerrit.fd.io/r/c/vpp/+/30273
git fetch "https://gerrit.fd.io/r/vpp" refs/changes/75/30275/8 && git cherry-pick FETCH_HEAD # 30275: cnat: add input feature node | https://gerrit.fd.io/r/c/vpp/+/30275
git fetch "https://gerrit.fd.io/r/vpp" refs/changes/87/28587/28 && git cherry-pick FETCH_HEAD # 28587: cnat: k8s extensions
# ------------- Cnat patches -------------

<<<<<<< HEAD
# ------------- Policies patches -------------
git fetch "https://gerrit.fd.io/r/vpp" refs/changes/83/28083/14 && git cherry-pick FETCH_HEAD # 28083: acl: acl-plugin custom policies |  https://gerrit.fd.io/r/c/vpp/+/28083
git fetch "https://gerrit.fd.io/r/vpp" refs/changes/13/28513/15 && git cherry-pick FETCH_HEAD # 25813: capo: Calico Policies plugin | https://gerrit.fd.io/r/c/vpp/+/28513
# ------------- Policies patches -------------
=======
git fetch "https://gerrit.fd.io/r/vpp" refs/changes/11/28711/4 && git cherry-pick FETCH_HEAD # 28711: vlib: force input node interrupts to be unique | https://gerrit.fd.io/r/c/vpp/+/28711
git fetch "https://gerrit.fd.io/r/vpp" refs/changes/35/29735/2 && git cherry-pick FETCH_HEAD # 29735: cnat: Fix invalid adj_index | https://gerrit.fd.io/r/c/vpp/+/29735
git fetch "https://gerrit.fd.io/r/vpp" refs/changes/24/29724/3 && git cherry-pick FETCH_HEAD # 29724: cnat: reduce compile time | https://gerrit.fd.io/r/c/vpp/+/29724
git fetch "https://gerrit.fd.io/r/vpp" refs/changes/55/29955/1 && git cherry-pick FETCH_HEAD # 29955: cnat: Fix throttle hash & cleanup | https://gerrit.fd.io/r/c/vpp/+/29955
git fetch "https://gerrit.fd.io/r/vpp" refs/changes/49/29649/3 && git cherry-pick FETCH_HEAD # 29649: tap: fix the segv | https://gerrit.fd.io/r/c/vpp/+/29649
git fetch "https://gerrit.fd.io/r/vpp" refs/changes/86/29386/7 && git cherry-pick FETCH_HEAD # 29386: virtio: DRAFT: multi tx support | https://gerrit.fd.io/r/c/vpp/+/29386
git fetch "https://gerrit.fd.io/r/vpp" refs/changes/46/30146/1 && git cherry-pick FETCH_HEAD # 30146: wireguard: return public key in api | https://gerrit.fd.io/r/c/vpp/+/30146
git fetch "https://gerrit.fd.io/r/vpp" refs/changes/54/30154/1 && git cherry-pick FETCH_HEAD # 30154: wireguard: run feature after gso | https://gerrit.fd.io/r/c/vpp/+/30154
git fetch "https://gerrit.fd.io/r/vpp" refs/changes/73/30273/1 && git cherry-pick FETCH_HEAD # 30273: cnat: Fix session with deleted tr | https://gerrit.fd.io/r/c/vpp/+/30273
git fetch "https://gerrit.fd.io/r/vpp" refs/changes/97/30097/3 && git cherry-pick FETCH_HEAD # 30097: vlib: Fix sh int addr | https://gerrit.fd.io/r/c/vpp/+/30097
git fetch "https://gerrit.fd.io/r/vpp" refs/changes/75/30275/7 && git cherry-pick FETCH_HEAD # 30275: cnat: add input feature node | https://gerrit.fd.io/r/c/vpp/+/30275
git fetch "https://gerrit.fd.io/r/vpp" refs/changes/87/28587/27 && git cherry-pick FETCH_HEAD # 28587: cnat: k8s extensions
git fetch "https://gerrit.fd.io/r/vpp" refs/changes/04/30204/7 && git cherry-pick FETCH_HEAD # 30204: vxlan: add udp-port configuration support
>>>>>>> 675e822a

git fetch "https://gerrit.fd.io/r/vpp" refs/changes/95/30695/2 && git cherry-pick FETCH_HEAD # 30695: wireguard: testing alternative timer dispatch | https://gerrit.fd.io/r/c/vpp/+/30695

echo "diff --git a/src/vnet/ip/ip.api b/src/vnet/ip/ip.api
index f201ffbd8..548eb1a2f 100644
--- a/src/vnet/ip/ip.api
+++ b/src/vnet/ip/ip.api
@@ -256,7 +256,7 @@ autoreply define set_ip_flow_hash
     @param symmetric - include symmetry in flow hash
     @param flowlabel - include flowlabel in flow hash
 */
-enumflag ip_flow_hash_config
+enum ip_flow_hash_config
 {
   IP_API_FLOW_HASH_SRC_IP = 0x01,
   IP_API_FLOW_HASH_DST_IP = 0x02,
" | git apply -- && git add -A &&  git commit --author "Calico-vpp builder <>" -m "Remove enumflag not yet supported in govpp"<|MERGE_RESOLUTION|>--- conflicted
+++ resolved
@@ -12,6 +12,7 @@
 fi
 
 git fetch "https://gerrit.fd.io/r/vpp" refs/changes/86/29386/9 && git cherry-pick FETCH_HEAD # 29386: virtio: DRAFT: multi tx support | https://gerrit.fd.io/r/c/vpp/+/29386
+git fetch "https://gerrit.fd.io/r/vpp" refs/changes/04/30204/8 && git cherry-pick FETCH_HEAD # 30204: vxlan: add udp-port configuration support
 
 # ------------- Cnat patches -------------
 git fetch "https://gerrit.fd.io/r/vpp" refs/changes/55/29955/4 && git cherry-pick FETCH_HEAD # 29955: cnat: Fix throttle hash & cleanup | https://gerrit.fd.io/r/c/vpp/+/29955
@@ -20,26 +21,10 @@
 git fetch "https://gerrit.fd.io/r/vpp" refs/changes/87/28587/28 && git cherry-pick FETCH_HEAD # 28587: cnat: k8s extensions
 # ------------- Cnat patches -------------
 
-<<<<<<< HEAD
 # ------------- Policies patches -------------
 git fetch "https://gerrit.fd.io/r/vpp" refs/changes/83/28083/14 && git cherry-pick FETCH_HEAD # 28083: acl: acl-plugin custom policies |  https://gerrit.fd.io/r/c/vpp/+/28083
 git fetch "https://gerrit.fd.io/r/vpp" refs/changes/13/28513/15 && git cherry-pick FETCH_HEAD # 25813: capo: Calico Policies plugin | https://gerrit.fd.io/r/c/vpp/+/28513
 # ------------- Policies patches -------------
-=======
-git fetch "https://gerrit.fd.io/r/vpp" refs/changes/11/28711/4 && git cherry-pick FETCH_HEAD # 28711: vlib: force input node interrupts to be unique | https://gerrit.fd.io/r/c/vpp/+/28711
-git fetch "https://gerrit.fd.io/r/vpp" refs/changes/35/29735/2 && git cherry-pick FETCH_HEAD # 29735: cnat: Fix invalid adj_index | https://gerrit.fd.io/r/c/vpp/+/29735
-git fetch "https://gerrit.fd.io/r/vpp" refs/changes/24/29724/3 && git cherry-pick FETCH_HEAD # 29724: cnat: reduce compile time | https://gerrit.fd.io/r/c/vpp/+/29724
-git fetch "https://gerrit.fd.io/r/vpp" refs/changes/55/29955/1 && git cherry-pick FETCH_HEAD # 29955: cnat: Fix throttle hash & cleanup | https://gerrit.fd.io/r/c/vpp/+/29955
-git fetch "https://gerrit.fd.io/r/vpp" refs/changes/49/29649/3 && git cherry-pick FETCH_HEAD # 29649: tap: fix the segv | https://gerrit.fd.io/r/c/vpp/+/29649
-git fetch "https://gerrit.fd.io/r/vpp" refs/changes/86/29386/7 && git cherry-pick FETCH_HEAD # 29386: virtio: DRAFT: multi tx support | https://gerrit.fd.io/r/c/vpp/+/29386
-git fetch "https://gerrit.fd.io/r/vpp" refs/changes/46/30146/1 && git cherry-pick FETCH_HEAD # 30146: wireguard: return public key in api | https://gerrit.fd.io/r/c/vpp/+/30146
-git fetch "https://gerrit.fd.io/r/vpp" refs/changes/54/30154/1 && git cherry-pick FETCH_HEAD # 30154: wireguard: run feature after gso | https://gerrit.fd.io/r/c/vpp/+/30154
-git fetch "https://gerrit.fd.io/r/vpp" refs/changes/73/30273/1 && git cherry-pick FETCH_HEAD # 30273: cnat: Fix session with deleted tr | https://gerrit.fd.io/r/c/vpp/+/30273
-git fetch "https://gerrit.fd.io/r/vpp" refs/changes/97/30097/3 && git cherry-pick FETCH_HEAD # 30097: vlib: Fix sh int addr | https://gerrit.fd.io/r/c/vpp/+/30097
-git fetch "https://gerrit.fd.io/r/vpp" refs/changes/75/30275/7 && git cherry-pick FETCH_HEAD # 30275: cnat: add input feature node | https://gerrit.fd.io/r/c/vpp/+/30275
-git fetch "https://gerrit.fd.io/r/vpp" refs/changes/87/28587/27 && git cherry-pick FETCH_HEAD # 28587: cnat: k8s extensions
-git fetch "https://gerrit.fd.io/r/vpp" refs/changes/04/30204/7 && git cherry-pick FETCH_HEAD # 30204: vxlan: add udp-port configuration support
->>>>>>> 675e822a
 
 git fetch "https://gerrit.fd.io/r/vpp" refs/changes/95/30695/2 && git cherry-pick FETCH_HEAD # 30695: wireguard: testing alternative timer dispatch | https://gerrit.fd.io/r/c/vpp/+/30695
 
